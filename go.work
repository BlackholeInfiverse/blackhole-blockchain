go 1.24.3

use (
<<<<<<< HEAD
    ./bridge-sdk
    ./bridge-sdk/example
    ./core/relay-chain
    ./libs
    ./parachains
    ./services/wallet
=======
	./bridge-sdk
	./core/relay-chain
	./libs
	./parachains
	./services/wallet
>>>>>>> 375cfc73
)<|MERGE_RESOLUTION|>--- conflicted
+++ resolved
@@ -1,18 +1,15 @@
 go 1.24.3
 
 use (
-<<<<<<< HEAD
     ./bridge-sdk
     ./bridge-sdk/example
     ./core/relay-chain
     ./libs
     ./parachains
     ./services/wallet
-=======
 	./bridge-sdk
 	./core/relay-chain
 	./libs
 	./parachains
 	./services/wallet
->>>>>>> 375cfc73
 )