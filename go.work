--- conflicted
+++ resolved
@@ -2,10 +2,7 @@
 
 use (
     ./bridge-sdk
-<<<<<<< HEAD
-=======
     ./bridge-sdk/example
->>>>>>> 3c91f55a
     ./core/relay-chain
     ./libs
     ./parachains
