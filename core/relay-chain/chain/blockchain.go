package chain

import (
	"context"
	"encoding/binary"
	"encoding/json"
	"errors"
	"fmt"
	"log"
	"sync"
	"time"

	"github.com/Shivam-Patel-G/blackhole-blockchain/core/relay-chain/cache"
	"github.com/Shivam-Patel-G/blackhole-blockchain/core/relay-chain/registry"
	"github.com/Shivam-Patel-G/blackhole-blockchain/core/relay-chain/token"
	"github.com/syndtr/goleveldb/leveldb"
)

// AtomicTransaction represents an atomic transaction that can be rolled back
type AtomicTransaction struct {
	mu             sync.RWMutex
	committed      bool
	rollback       bool
	operations     []func() error
	undoOperations []func() error
	hash           string
}

type AccountState struct {
	Balance uint64
	Nonce   uint64
}

// hello this is me

type Blockchain struct {
	Blocks           []*Block
	PendingTxs       []*Transaction
	StakeLedger      *StakeLedger
	BlockReward      uint64
	mu               sync.RWMutex
	txPool           *TxPool
	validatorManager *ValidatorManager
	TokenRegistry    map[string]*token.Token
	P2PNode          *Node
	GenesisTime      time.Time
	TotalSupply      uint64
	pendingBlocks    map[uint64]*Block
	GlobalState      map[string]*AccountState
	DB               *leveldb.DB
	DEX              interface{}
	CrossChainDEX    interface{} // Will be *dex.CrossChainDEX
	EscrowManager    interface{}
	MultiSigManager  interface{}
	OTCManager       interface{} // Will be *otc.OTCManager
	SlashingManager  *SlashingManager
<<<<<<< HEAD
	ValidatorFaucet  interface{} // Will be *faucet.ValidatorFaucet
=======

	// Economic system
	RewardInflationMgr *RewardInflationManager

	// Production-grade caching and registry
	BalanceCache    *cache.ProductionBalanceCache
	AccountRegistry *registry.AccountRegistry
>>>>>>> 09394b2c
}

type RealBlockchain struct {
	Blockchain *Blockchain // Pointer to the real blockchain
}

// BeginTransaction starts a new atomic transaction
func (bc *Blockchain) BeginTransaction() *AtomicTransaction {
	return &AtomicTransaction{
		operations:     make([]func() error, 0),
		undoOperations: make([]func() error, 0),
		committed:      false,
		rollback:       false,
	}
}

// Transfer adds a token transfer operation to the atomic transaction
func (tx *AtomicTransaction) Transfer(token *token.Token, from, to string, amount uint64) error {
	tx.mu.Lock()
	defer tx.mu.Unlock()

	if tx.committed || tx.rollback {
		return errors.New("transaction already committed or rolled back")
	}

	// Add the transfer operation
	tx.operations = append(tx.operations, func() error {
		return token.Transfer(from, to, amount)
	})

	// Add the undo operation (reverse transfer)
	tx.undoOperations = append(tx.undoOperations, func() error {
		return token.Transfer(to, from, amount)
	})

	return nil
}

// Commit commits all operations in the atomic transaction
func (tx *AtomicTransaction) Commit() error {
	tx.mu.Lock()
	defer tx.mu.Unlock()

	if tx.committed || tx.rollback {
		return errors.New("transaction already committed or rolled back")
	}

	// Execute all operations
	for _, op := range tx.operations {
		if err := op(); err != nil {
			// If any operation fails, rollback all previous operations
			tx.rollback = true
			for i := len(tx.undoOperations) - 1; i >= 0; i-- {
				if undoErr := tx.undoOperations[i](); undoErr != nil {
					// Log the undo error but continue with rollback
					log.Printf("Error during rollback: %v", undoErr)
				}
			}
			return fmt.Errorf("transaction failed: %v", err)
		}
	}

	tx.committed = true
	tx.hash = fmt.Sprintf("tx_%d", time.Now().UnixNano())
	return nil
}

// Rollback rolls back all operations in the atomic transaction
func (tx *AtomicTransaction) Rollback() error {
	tx.mu.Lock()
	defer tx.mu.Unlock()

	if tx.committed {
		return errors.New("transaction already committed")
	}

	if tx.rollback {
		return errors.New("transaction already rolled back")
	}

	// Execute all undo operations in reverse order
	for i := len(tx.undoOperations) - 1; i >= 0; i-- {
		if err := tx.undoOperations[i](); err != nil {
			// Log the error but continue with remaining rollbacks
			log.Printf("Error during rollback: %v", err)
		}
	}

	tx.rollback = true
	return nil
}

// Hash returns the transaction hash
func (tx *AtomicTransaction) Hash() string {
	tx.mu.RLock()
	defer tx.mu.RUnlock()
	return tx.hash
}

func NewBlockchain(p2pPort int) (*Blockchain, error) {
	// Use consistent database path to persist state between restarts
	dbPath := fmt.Sprintf("blockchaindb_%d", p2pPort)
	db, err := leveldb.OpenFile(dbPath, nil)
	if err != nil {
		return nil, err
	}

	// Check if this is a fresh start or restart
	isExistingBlockchain := checkExistingBlockchain(db)

	var genesis *Block
	if isExistingBlockchain {
		fmt.Printf("🔄 Existing blockchain detected - loading from database...\n")
		// Load genesis from database
		genesis, err = loadGenesisFromDB(db)
		if err != nil {
			fmt.Printf("⚠️ Failed to load genesis from DB, creating new: %v\n", err)
			genesis = createGenesisBlock()
			isExistingBlockchain = false
		}
	} else {
		fmt.Printf("🆕 Fresh blockchain start - creating genesis block...\n")
		genesis = createGenesisBlock()
	}

	// Initialize P2P node
	node, err := NewNode(context.Background(), p2pPort)
	if err != nil {
		return nil, err
	}

	// Initialize stake ledger
	stakeLedger := NewStakeLedger()
	// Genesis validator starts with 1000 stake (will get tokens minted to match)

	bc := &Blockchain{
		Blocks:           []*Block{genesis},
		PendingTxs:       make([]*Transaction, 0),
		StakeLedger:      stakeLedger,
		P2PNode:          node,
		GenesisTime:      time.Now().UTC(),
		TotalSupply:      1000000000,
		BlockReward:      10,
		pendingBlocks:    make(map[uint64]*Block),
		GlobalState:      make(map[string]*AccountState),
		DB:               db,
		txPool:           &TxPool{Transactions: make([]*Transaction, 0)},
		validatorManager: NewValidatorManager(stakeLedger),
		TokenRegistry:    make(map[string]*token.Token),
	}

	// Initialize slashing manager after TokenRegistry is created
	bc.SlashingManager = NewSlashingManager(stakeLedger, bc.TokenRegistry)

	// Initialize production-grade caching system
	encryptionKey := []byte("blackhole-blockchain-cache-key-2024") // In production, use proper key management
	bc.BalanceCache = cache.NewProductionBalanceCache(encryptionKey)

	// Initialize account registry
	bc.AccountRegistry = registry.NewAccountRegistry(db)

	// Initialize Cross-Chain DEX (will be properly initialized later with bridge)
	// bc.CrossChainDEX = dex.NewCrossChainDEX(localDEX, bridge, bc)

	// Only initialize genesis state for fresh blockchain
	if !isExistingBlockchain {
		fmt.Printf("🆕 Initializing fresh blockchain state...\n")
		bc.GlobalState["system"] = &AccountState{
			Balance: 10000000, // same as genesis rewardTx.Amount
			Nonce:   0,
		}
		bc.GlobalState["03e2459b73c0c6522530f6b26e834d992dfc55d170bee35d0bcdc047fe0d61c25b"] = &AccountState{
			Balance: 1000, // give this wallet 1000 tokens initially
			Nonce:   0,
		}
	} else {
		fmt.Printf("🔄 Skipping genesis state initialization for existing blockchain\n")
	}

	// Create native token with proper supply management
	nativeToken := token.NewTokenWithMaxSupply("Blockchain Hex", "BHX", 18, 1000000000) // 1B max supply
	bc.TokenRegistry["BHX"] = nativeToken

	// Create ETH token for OTC trading
	ethToken := token.NewTokenWithMaxSupply("Ethereum", "ETH", 18, 100000000) // 100M max supply
	bc.TokenRegistry["ETH"] = ethToken

	// Create USDT token for OTC trading
	usdtToken := token.NewTokenWithMaxSupply("Tether USD", "USDT", 6, 1000000000) // 1B max supply
	bc.TokenRegistry["USDT"] = usdtToken

	// Only initialize token distribution for fresh blockchain
	if !isExistingBlockchain {
		fmt.Printf("🪙 Minting initial tokens for fresh blockchain...\n")

		// Initialize controlled token distribution
		// System gets initial allocation for rewards and operations
		err = nativeToken.Mint("system", 10000000) // 10M tokens (1% of max supply)
		if err != nil {
			return nil, fmt.Errorf("failed to mint system tokens: %v", err)
		}

		// Test wallet gets small allocation
		err = nativeToken.Mint("03e2459b73c0c6522530f6b26e834d992dfc55d170bee35d0bcdc047fe0d61c25b", 1000)
		if err != nil {
			return nil, fmt.Errorf("failed to mint test tokens: %v", err)
		}

		// Initialize genesis validator with consistent stake and tokens
		genesisValidatorStake := uint64(1000)
		stakeLedger.SetStake("genesis-validator", genesisValidatorStake)

		// Mint tokens to genesis validator to match their stake
		err = nativeToken.Mint("genesis-validator", genesisValidatorStake)
		if err != nil {
			return nil, fmt.Errorf("failed to mint genesis validator tokens: %v", err)
		}

		fmt.Printf("✅ Genesis validator initialized with %d stake and %d BHX tokens\n",
			genesisValidatorStake, genesisValidatorStake)
	} else {
		fmt.Printf("🔄 Loading existing blockchain - restoring token balances...\n")

		// For existing blockchain, load token balances from persistent storage
		bc.loadTokenBalances()

		// Initialize genesis validator stake from saved data
		genesisValidatorStake := uint64(1000)
		stakeLedger.SetStake("genesis-validator", genesisValidatorStake)
		fmt.Printf("🔄 Restored genesis validator with %d stake\n", genesisValidatorStake)
	}

	// Only mint additional tokens for fresh blockchain
	if !isExistingBlockchain {
		// Initialize ETH token balances for testing
		err = ethToken.Mint("system", 1000000) // 1M ETH to system
		if err != nil {
			return nil, fmt.Errorf("failed to mint ETH to system: %v", err)
		}

		err = ethToken.Mint("03e2459b73c0c6522530f6b26e834d992dfc55d170bee35d0bcdc047fe0d61c25b", 10000) // 10K ETH to test wallet
		if err != nil {
			return nil, fmt.Errorf("failed to mint ETH to test wallet: %v", err)
		}

		// Initialize USDT token balances for testing
		err = usdtToken.Mint("system", 10000000) // 10M USDT to system
		if err != nil {
			return nil, fmt.Errorf("failed to mint USDT to system: %v", err)
		}

		err = usdtToken.Mint("03e2459b73c0c6522530f6b26e834d992dfc55d170bee35d0bcdc047fe0d61c25b", 50000) // 50K USDT to test wallet
		if err != nil {
			return nil, fmt.Errorf("failed to mint USDT to test wallet: %v", err)
		}

		fmt.Printf("✅ Additional tokens initialized: ETH and USDT\n")
	} else {
		fmt.Printf("🔄 Skipping additional token minting for existing blockchain\n")
	}

	// Start validator monitoring in background
	go bc.MonitorValidatorPerformance()
	fmt.Printf("⚡ Slashing manager initialized and monitoring started\n")

	// Initialize Reward Inflation Manager
	bc.RewardInflationMgr = NewRewardInflationManager(bc)
	bc.RewardInflationMgr.StartInflationAdjustment()
	fmt.Printf("💰 Reward inflation manager initialized and started\n")

	// Initialize OTC Manager (temporarily disabled due to import cycle)
	// TODO: Fix import cycle and re-enable
	// otcManager := otc.NewOTCManager(bc)
	// bc.OTCManager = otcManager
	// fmt.Printf("✅ OTC Manager initialized\n")

	// Load GlobalState and Token balances from DB
	bc.loadGlobalState()
	bc.loadTokenBalances()

	// Handle fresh vs existing blockchain
	if !isExistingBlockchain {
		// Save genesis block for fresh blockchain
		err = bc.saveGenesisBlock()
		if err != nil {
			fmt.Printf("⚠️ Failed to save genesis block: %v\n", err)
		} else {
			fmt.Printf("✅ Genesis block saved to database\n")
		}

		// Save initial token balances for fresh blockchain
		bc.saveAllTokenBalances()
		fmt.Printf("✅ Fresh blockchain initialized and saved to persistent storage\n")
	} else {
		fmt.Printf("✅ Existing blockchain state loaded from persistent storage\n")
	}

	// Debug: Print all loaded balances
	bc.debugPrintAllBalances()

	return bc, nil
}

func createGenesisBlock() *Block {
	rewardTx := &Transaction{
		ID:        "",
		Type:      TokenTransfer,
		From:      "system",
		To:        "genesis-validator",
		Amount:    10,
		TokenID:   "BHX", // Changed from Token to TokenID
		Fee:       0,
		Nonce:     0,
		Timestamp: time.Date(2025, 5, 15, 7, 55, 0, 0, time.UTC).Unix(),
		Signature: nil,
		PublicKey: nil,
	}
	rewardTx.ID = rewardTx.CalculateHash()

	block := NewBlock(
		0,
		[]*Transaction{rewardTx},
		"0000000000000000000000000000000000000000000000000000000000000000",
		"genesis-validator",
		1000,
	)

	block.Header.Timestamp = time.Date(2025, 5, 15, 7, 55, 0, 0, time.UTC)
	block.Header.MerkleRoot = block.CalculateMerkleRoot()
	block.Hash = block.CalculateHash()

	return block
}
func (bc *Blockchain) MineBlock(selectedValidator string) *Block {
	bc.mu.RLock()
	defer bc.mu.RUnlock()

	// Get current index
	index := uint64(len(bc.Blocks))
	fmt.Println("index: ", index)

	// Get previous block's hash
	var prevHash string
	if len(bc.Blocks) > 0 {
		prevHash = bc.Blocks[len(bc.Blocks)-1].Hash
	} else {
		prevHash = "0000000000000000000000000000000000000000000000000000000000000000"
	}

	// Get stake snapshot for validator
	stake := bc.StakeLedger.GetStake(selectedValidator)

	// Create reward transaction from system to validator with correct fields
	rewardTx := &Transaction{
		ID:        "",
		Type:      TokenTransfer,
		From:      "system",
		To:        selectedValidator,
		Amount:    bc.BlockReward,
		TokenID:   "BHX",
		Fee:       0,
		Nonce:     0,
		Timestamp: time.Now().Unix(),
		Signature: nil, // system transaction usually unsigned
		PublicKey: nil, // no public key needed for system tx
	}
	rewardTx.ID = rewardTx.CalculateHash()

	// Combine reward transaction with pending transactions
	txs := append([]*Transaction{rewardTx}, bc.PendingTxs...)

	// Create new block
	block := NewBlock(index, txs, prevHash, selectedValidator, stake)

	// DO NOT modify blockchain state here!
	return block
}

func (bc *Blockchain) AddBlock(block *Block) bool {
	bc.mu.Lock()
	defer bc.mu.Unlock()

	fmt.Printf("🧪 Validating block %d, Hash=%s, PrevHash=%s\n", block.Header.Index, block.Hash, block.Header.PreviousHash)

	if len(bc.Blocks) == 0 {
		fmt.Println("❌ Blockchain is empty, expected genesis block")
		return false
	}

	currentTip := bc.Blocks[len(bc.Blocks)-1]
	expectedIndex := currentTip.Header.Index + 1

	// CASE: Block is stale (already behind tip)
	if block.Header.Index < currentTip.Header.Index {
		fmt.Printf("⚠️ Stale block %d ignored (current chain height is %d)\n", block.Header.Index, currentTip.Header.Index)
		return false
	}

	// CASE: Block at current height (possible fork)
	if block.Header.Index == currentTip.Header.Index {
		fmt.Printf("🔍 Fork detected at index %d\n", block.Header.Index)

		if block.Hash == currentTip.Hash {
			fmt.Println("✅ Identical block already exists")
			return true
		}

		// Compare stake or hash to resolve fork
		if block.Header.PreviousHash == currentTip.Header.PreviousHash {
			fmt.Println("🔄 Competing block found at same height with same parent")

			if block.Header.StakeSnapshot > currentTip.Header.StakeSnapshot ||
				(block.Header.StakeSnapshot == currentTip.Header.StakeSnapshot && block.Hash < currentTip.Hash) {
				fmt.Println("🔁 Fork wins, switching to better block")
				return bc.reorganizeToFork([]*Block{block})
			}

			fmt.Println("🚫 Fork loses, ignoring")
			return false
		}

		// Deep fork (diverges earlier)
		return bc.handleFork(block)
	}

	// CASE: Block is ahead of tip (future block)
	if block.Header.Index > expectedIndex {
		fmt.Printf("⏳ Future block received (current %d < block %d), queuing\n", expectedIndex, block.Header.Index)
		bc.pendingBlocks[block.Header.Index] = block
		bc.requestMissingBlocks(expectedIndex, block.Header.Index-1)
		return false
	}

	// CASE: Normal append to tip
	if block.Header.PreviousHash != currentTip.Hash {
		fmt.Printf("❌ Invalid previous hash at height %d. Expected %s, got %s\n", block.Header.Index, currentTip.Hash, block.Header.PreviousHash)
		return false
	}

	if block.CalculateHash() != block.Hash {
		fmt.Printf("❌ Invalid block hash at height %d\n", block.Header.Index)

		// Report invalid block violation
		if block.Header.Validator != "" {
			bc.SlashingManager.AutoSlash(block.Header.Validator, InvalidBlock,
				fmt.Sprintf("Invalid block hash at height %d", block.Header.Index),
				block.Header.Index)
		}
		return false
	}

	// for _, tx := range block.Transactions {
	// 	if !tx.Verify() {
	// 		fmt.Printf("❌ Invalid transaction: %s\n", tx.ID)
	// 		return false
	// 	}
	// }

	// Track suspicious transactions but be much more conservative about slashing
	suspiciousCount := 0
	totalTransactions := len(block.Transactions)

	for _, tx := range block.Transactions {
		// Validate transaction security before applying
		if !bc.validateTransactionSecurity(tx) {
			fmt.Printf("⚠️ Suspicious transaction detected: %s\n", tx.ID)
			suspiciousCount++

			// Skip this transaction but continue processing the block
			fmt.Printf("⏭️ Skipping suspicious transaction %s\n", tx.ID)
			continue
		}

		success := bc.ApplyTransaction(tx)
		if !success {
			fmt.Println("⚠️ Failed to apply transaction, skipping:", tx.ID)
		}
	}

	// Only report violations if there's a significant percentage of suspicious transactions
	// AND there are multiple transactions (avoid false positives on single transactions)
	if totalTransactions > 1 && suspiciousCount > 0 {
		suspiciousPercentage := float64(suspiciousCount) / float64(totalTransactions)

		// Only report if more than 50% of transactions are suspicious
		if suspiciousPercentage > 0.5 {
			fmt.Printf("🚨 High percentage of suspicious transactions: %d/%d (%.1f%%)\n",
				suspiciousCount, totalTransactions, suspiciousPercentage*100)

			if block.Header.Validator != "" {
				// Report for manual review, don't auto-slash
				bc.SlashingManager.ReportViolation(block.Header.Validator, MaliciousTransaction,
					fmt.Sprintf("High suspicious transaction rate: %d/%d (%.1f%%) in block %d",
						suspiciousCount, totalTransactions, suspiciousPercentage*100, block.Header.Index),
					block.Header.Index)
			}
		}
	}
	// Add block normally
	bc.Blocks = append(bc.Blocks, block)
	bc.PendingTxs = make([]*Transaction, 0)
	fmt.Printf("✅ Block %d added successfully\n", block.Header.Index)

	// Process queued blocks
	for {
		nextBlock, exists := bc.pendingBlocks[expectedIndex+1]
		if !exists {
			break
		}
		fmt.Printf("🧪 Attempting to add queued block %d\n", nextBlock.Header.Index)
		if nextBlock.Header.PreviousHash == block.Hash && nextBlock.CalculateHash() == nextBlock.Hash {
			bc.Blocks = append(bc.Blocks, nextBlock)
			bc.PendingTxs = make([]*Transaction, 0)
			fmt.Printf("✅ Queued block %d added successfully\n", nextBlock.Header.Index)
			delete(bc.pendingBlocks, nextBlock.Header.Index)
			expectedIndex++
			block = nextBlock
		} else {
			fmt.Printf("❌ Queued block %d invalid, discarding\n", nextBlock.Header.Index)
			delete(bc.pendingBlocks, nextBlock.Header.Index)
			break
		}
	}

	return true
}

func (bc *Blockchain) calculateCumulativeStake() uint64 {
	var totalStake uint64
	for _, block := range bc.Blocks {
		totalStake += block.Header.StakeSnapshot
	}
	return totalStake
}

func (bc *Blockchain) reorganizeChain(blocks []*Block) {
	bc.mu.Lock()
	defer bc.mu.Unlock()

	// Validate and replace chain
	newBlocks := []*Block{bc.Blocks[0]} // Keep genesis block
	for _, block := range blocks {
		if len(newBlocks) > 0 {
			prevBlock := newBlocks[len(newBlocks)-1]
			if block.Header.PreviousHash != prevBlock.Hash || block.CalculateHash() != block.Hash {
				fmt.Printf("❌ Invalid block %d during reorganization\n", block.Header.Index)
				return
			}
		}
		newBlocks = append(newBlocks, block)
	}

	bc.Blocks = newBlocks
	bc.PendingTxs = make([]*Transaction, 0)
	fmt.Printf("✅ Reorganized chain to height %d\n", newBlocks[len(newBlocks)-1].Header.Index)
}

func (bc *Blockchain) requestMissingBlocks(startIndex, endIndex uint64) {
	data := make([]byte, 16)
	binary.BigEndian.PutUint64(data[:8], startIndex)
	binary.BigEndian.PutUint64(data[8:], endIndex)
	msg := &Message{
		Type:    MessageTypeSyncReq,
		Data:    data,
		Version: ProtocolVersion,
	}
	bc.P2PNode.Broadcast(msg)
	fmt.Printf("📤 Requested blocks %d to %d\n", startIndex, endIndex)
}

func (bc *Blockchain) BroadcastTransaction(tx *Transaction) {
	data, _ := tx.Serialize()
	msg := &Message{
		Type:    MessageTypeTx,
		Data:    data.([]byte),
		Version: ProtocolVersion,
	}
	bc.P2PNode.Broadcast(msg)
}

func (bc *Blockchain) BroadcastBlock(block *Block) {
	data := block.Serialize()
	msg := &Message{
		Type:    MessageTypeBlock,
		Data:    data,
		Version: ProtocolVersion,
	}
	bc.P2PNode.Broadcast(msg)
}

func (bc *Blockchain) SyncChain() {
	ticker := time.NewTicker(5 * time.Second)
	defer ticker.Stop()

	// Initial sync
	bc.mu.RLock()
	latestIndex := uint64(0)
	if len(bc.Blocks) > 0 {
		latestIndex = bc.Blocks[len(bc.Blocks)-1].Header.Index
	}
	bc.mu.RUnlock()
	bc.requestMissingBlocks(latestIndex+1, latestIndex+100)

	for {
		select {
		case <-ticker.C:
			bc.mu.RLock()
			latestIndex := uint64(0)
			if len(bc.Blocks) > 0 {
				latestIndex = bc.Blocks[len(bc.Blocks)-1].Header.Index
			}
			bc.mu.RUnlock()
			bc.requestMissingBlocks(latestIndex+1, latestIndex+100)
			fmt.Printf("📤 Sent sync request for blocks %d to %d\n", latestIndex+1, latestIndex+100)
		}
	}
}

// GetLatestBlock returns the most recent block in the blockchain
func (bc *Blockchain) GetLatestBlock() *Block {
	bc.mu.RLock()
	defer bc.mu.RUnlock()

	if len(bc.Blocks) == 0 {
		return nil
	}
	return bc.Blocks[len(bc.Blocks)-1]
}

// GetChainEndingWith finds and validates a chain ending with the specified block
func (bc *Blockchain) GetChainEndingWith(block *Block) []*Block {
	// Temporary map to build the chain
	chainMap := make(map[string]*Block)
	currentHash := block.CalculateHash()
	chainMap[currentHash] = block

	// Walk backwards through previous hashes
	current := block
	for {
		// Check if we've reached genesis block
		if current.Header.PreviousHash == "" {
			break
		}

		// Try to find previous block in our database
		prevBlock, err := bc.GetBlockByPreviousHash(current.Header.PreviousHash)
		if err != nil {
			return nil // Previous block not found
		}

		// Verify block links
		if prevBlock.CalculateHash() != current.Header.PreviousHash {
			return nil // Invalid link
		}

		chainMap[prevBlock.CalculateHash()] = prevBlock
		current = prevBlock
	}

	// Convert map to ordered slice
	var chain []*Block
	current = block
	for {
		chain = append([]*Block{current}, chain...)
		if current.Header.PreviousHash == "" {
			break
		}
		current = chainMap[current.Header.PreviousHash]
	}

	return chain
}

// GetBlockByPreviousHash finds a block by what it claims to be its own hash
func (bc *Blockchain) GetBlockByPreviousHash(prevHash string) (*Block, error) {
	bc.mu.RLock()
	defer bc.mu.RUnlock()

	for _, block := range bc.Blocks {
		if block.CalculateHash() == prevHash {
			return block, nil
		}
	}

	return nil, fmt.Errorf("block not found")
}

// Reorganize switches to a longer valid chain
func (bc *Blockchain) Reorganize(newChain []*Block) bool {
	bc.mu.Lock()
	defer bc.mu.Unlock()

	// Validate the entire new chain
	for i, block := range newChain {
		// Skip genesis block
		if i == 0 {
			if block.Header.PreviousHash != "" {
				return false // Genesis block shouldn't have previous hash
			}
			continue
		}

		// Check block links
		prevBlockHash := newChain[i-1].CalculateHash()
		if block.Header.PreviousHash != prevBlockHash {
			return false
		}

	}

	// Only reorganize if new chain is longer
	if len(newChain) <= len(bc.Blocks) {
		return false
	}

	// Switch to new chain
	bc.Blocks = newChain
	return true
}

func (bc *Blockchain) handleFork(forkBlock *Block) bool {
	chain := bc.reconstructChain(forkBlock)
	if chain == nil || len(chain) <= len(bc.Blocks) {
		fmt.Println("🚫 Forked chain is not longer, discarding")
		return false
	}
	return bc.reorganizeToFork(chain)
}

func (bc *Blockchain) reorganizeToFork(newChain []*Block) bool {
	// Validate entire chain
	for i, block := range newChain {
		if !block.IsValid() || block.CalculateHash() != block.Hash {
			fmt.Printf("❌ Invalid block at position %d in forked chain\n", i)
			return false
		}
	}

	// Replace current chain
	bc.Blocks = newChain
	fmt.Println("✅ Chain reorganized to better fork")
	bc.PendingTxs = []*Transaction{}
	return true
}

func (bc *Blockchain) reconstructChain(block *Block) []*Block {
	// Walk back from the given block to genesis using known blocks or peer requests
	chain := []*Block{block}
	current := block

	for {
		if current.Header.Index == 0 {
			break // Genesis
		}

		parent, _ := bc.GetBlockByPreviousHash(current.Header.PreviousHash)
		if parent == nil {
			fmt.Printf("❌ Missing parent for block %d\n", current.Header.Index)
			return nil
		}

		chain = append([]*Block{parent}, chain...)
		current = parent
	}

	return chain
}
func (bc *Blockchain) GetPendingTransactions() []*Transaction {
	bc.mu.RLock()
	defer bc.mu.RUnlock()
	return bc.PendingTxs
}

func (bc *Blockchain) GetBalance(addr string) uint64 {
	state, ok := bc.GlobalState[addr]
	if !ok {
		return 0
	}
	return state.Balance
}

// GetTokenBalanceWithCache retrieves token balance using production cache system
func (bc *Blockchain) GetTokenBalanceWithCache(userID, address, tokenSymbol string, forValidation bool) (uint64, error) {
	// Try cache first
	if bc.BalanceCache != nil {
		if balance, hit, err := bc.BalanceCache.GetBalance(userID, address, tokenSymbol, forValidation); err == nil && hit {
			return balance, nil
		}
	}

	// Cache miss - get from persistent storage first, then from token
	var balance uint64
	var err error

	// First try to load from persistent storage
	key := fmt.Sprintf("token_balance:%s:%s", tokenSymbol, address)
	if data, dbErr := bc.DB.Get([]byte(key), nil); dbErr == nil {
		if json.Unmarshal(data, &balance) == nil {
			log.Printf("📊 Cache miss - loaded from DB: %s[%s] = %d", tokenSymbol, address, balance)
		} else {
			balance = 0 // Default to 0 if unmarshal fails
		}
	} else {
		// Fallback to token registry
		token, exists := bc.TokenRegistry[tokenSymbol]
		if !exists {
			return 0, fmt.Errorf("token %s not found", tokenSymbol)
		}

		balance, err = token.BalanceOf(address)
		if err != nil {
			return 0, err
		}
		log.Printf("📊 Cache miss - loaded from token: %s[%s] = %d", tokenSymbol, address, balance)
	}

	// Update cache
	if bc.BalanceCache != nil {
		bc.BalanceCache.SetBalance(userID, address, tokenSymbol, balance, "blockchain_query")
	}

	// Record token interaction in registry
	if bc.AccountRegistry != nil {
		bc.AccountRegistry.RecordTokenInteraction(address, tokenSymbol, "", balance > 0, balance)
	}

	return balance, nil
}

// GetAllTokenBalancesWithCache retrieves all token balances for an address using cache
func (bc *Blockchain) GetAllTokenBalancesWithCache(userID, address string) (map[string]uint64, error) {
	balances := make(map[string]uint64)

	for tokenSymbol := range bc.TokenRegistry {
		balance, err := bc.GetTokenBalanceWithCache(userID, address, tokenSymbol, false)
		if err != nil {
			log.Printf("Warning: Failed to get balance for %s:%s: %v", address, tokenSymbol, err)
			balance = 0 // Default to 0 on error
		}
		balances[tokenSymbol] = balance
	}

	return balances, nil
}

// PreloadUserBalances preloads all balances for a user's wallets into cache
func (bc *Blockchain) PreloadUserBalances(userID string, addresses []string) error {
	if bc.BalanceCache == nil {
		return fmt.Errorf("balance cache not initialized")
	}

	tokens := make([]string, 0, len(bc.TokenRegistry))
	for tokenSymbol := range bc.TokenRegistry {
		tokens = append(tokens, tokenSymbol)
	}

	// Balance loader function - loads from persistent storage first, then from token
	balanceLoader := func(address, tokenSymbol string) uint64 {
		// First try to load from persistent storage
		key := fmt.Sprintf("token_balance:%s:%s", tokenSymbol, address)
		if data, err := bc.DB.Get([]byte(key), nil); err == nil {
			var balance uint64
			if json.Unmarshal(data, &balance) == nil {
				log.Printf("📊 Loaded from DB: %s[%s] = %d", tokenSymbol, address, balance)
				return balance
			}
		}

		// Fallback to token registry
		token, exists := bc.TokenRegistry[tokenSymbol]
		if !exists {
			return 0
		}

		balance, err := token.BalanceOf(address)
		if err != nil {
			return 0
		}

		log.Printf("📊 Loaded from token: %s[%s] = %d", tokenSymbol, address, balance)
		return balance
	}

	return bc.BalanceCache.PreloadUserBalances(userID, addresses, tokens, balanceLoader)
}

// RegisterWalletAddress registers a new wallet address in the account registry
func (bc *Blockchain) RegisterWalletAddress(address, userID, walletName string) error {
	if bc.AccountRegistry == nil {
		return fmt.Errorf("account registry not initialized")
	}

	return bc.AccountRegistry.RegisterAccount(address, "wallet_ui", false, userID, walletName)
}

func (bc *Blockchain) GetNonce(address string) uint64 {
	if acc, ok := bc.GlobalState[address]; ok {
		return acc.Nonce
	}
	return 0
}

func (bc *Blockchain) ProcessTransaction(tx *Transaction) error {
	bc.mu.Lock()
	defer bc.mu.Unlock()

	// Validate basic transaction fields
	if tx.From == "" || tx.To == "" || tx.Amount <= 0 {
		return fmt.Errorf("invalid transaction: missing fields or negative amount")
	}

	// Skip validation for system transactions (rewards, minting)
	if tx.From == "system" {
		bc.PendingTxs = append(bc.PendingTxs, tx)
		return nil
	}

	// Ensure sender exists and has sufficient balance
	senderState := bc.getOrCreateAccount(tx.From)

	// Validate balance based on transaction type
	switch tx.Type {
	case RegularTransfer:
		if senderState.Balance < tx.Amount {
			return fmt.Errorf("insufficient balance: has %d, needs %d", senderState.Balance, tx.Amount)
		}
	case TokenTransfer:
		// Check token balance
		token, exists := bc.TokenRegistry[tx.TokenID]
		if !exists {
			return fmt.Errorf("token %s not found", tx.TokenID)
		}
		balance, err := token.BalanceOf(tx.From)
		if err != nil {
			return fmt.Errorf("failed to get token balance: %v", err)
		}
		if balance < tx.Amount {
			return fmt.Errorf("insufficient token balance: has %d, needs %d", balance, tx.Amount)
		}
	case StakeDeposit:
		// Check token balance for staking
		token, exists := bc.TokenRegistry[tx.TokenID]
		if !exists {
			return fmt.Errorf("token %s not found", tx.TokenID)
		}
		balance, err := token.BalanceOf(tx.From)
		if err != nil {
			return fmt.Errorf("failed to get token balance: %v", err)
		}
		if balance < tx.Amount {
			return fmt.Errorf("insufficient token balance for staking: has %d, needs %d", balance, tx.Amount)
		}
	}

	// Queue transaction for block inclusion
	bc.PendingTxs = append(bc.PendingTxs, tx)
	fmt.Printf("✅ Transaction validated and added to pending pool\n")

	return nil
}
func (bc *Blockchain) getOrCreateAccount(address string) *AccountState {
	if state, exists := bc.GlobalState[address]; exists {
		return state
	}

	// Create new account with zero balance
	newState := &AccountState{
		Balance: 0,
		Nonce:   0,
	}
	bc.GlobalState[address] = newState
	return newState
}

func (bc *Blockchain) ApplyTransaction(tx *Transaction) bool {
	fmt.Println("🔄 Applying transaction:")
	fmt.Printf("   ➤ Type: %d\n", tx.Type)
	fmt.Printf("   ➤ From: %s\n", tx.From)
	fmt.Printf("   ➤ To: %s\n", tx.To)
	fmt.Printf("   ➤ Amount: %d\n", tx.Amount)
	fmt.Printf("   ➤ TokenID: %s\n", tx.TokenID)

	switch tx.Type {
	case RegularTransfer:
		return bc.applyRegularTransfer(tx)
	case TokenTransfer:
		return bc.applyTokenTransfer(tx)
	case StakeDeposit:
		return bc.applyStakeDeposit(tx)
	case StakeWithdraw:
		return bc.applyStakeWithdraw(tx)
	default:
		fmt.Printf("   ❌ Unknown transaction type: %d\n", tx.Type)
		return false
	}
}

func (bc *Blockchain) applyRegularTransfer(tx *Transaction) bool {
	sender := tx.From
	receiver := tx.To
	amount := tx.Amount

	// Get or create sender account
	senderState := bc.getOrCreateAccount(sender)
	fmt.Printf("   📤 Sender '%s' balance before transaction: %d\n", sender, senderState.Balance)

	// Check for insufficient funds (should already be validated, but double-check)
	if sender != "system" && senderState.Balance < amount {
		fmt.Printf("   ❌ Transaction failed: Insufficient funds (has %d, needs %d)\n", senderState.Balance, amount)
		return false
	}

	// Deduct from sender (unless it's a system transaction)
	if sender != "system" {
		senderState.Balance -= amount
		bc.SetBalance(sender, senderState.Balance)
		fmt.Printf("   ✅ Sender '%s' balance after deduction: %d\n", sender, senderState.Balance)
	}

	// Get or create receiver account
	receiverState := bc.getOrCreateAccount(receiver)
	fmt.Printf("   📥 Receiver '%s' balance before transaction: %d\n", receiver, receiverState.Balance)

	// Add to receiver
	receiverState.Balance += amount
	bc.SetBalance(receiver, receiverState.Balance)
	fmt.Printf("   ✅ Receiver '%s' balance after addition: %d\n", receiver, receiverState.Balance)

	fmt.Println("✅ Regular transfer applied successfully")
	return true
}

func (bc *Blockchain) applyTokenTransfer(tx *Transaction) bool {
	token, exists := bc.TokenRegistry[tx.TokenID]
	if !exists {
		fmt.Printf("   ❌ Token %s not found\n", tx.TokenID)
		return false
	}

	err := token.Transfer(tx.From, tx.To, tx.Amount)
	if err != nil {
		fmt.Printf("   ❌ Token transfer failed: %v\n", err)
		return false
	}

	// Get updated balances
	fromBalance, _ := token.BalanceOf(tx.From)
	toBalance, _ := token.BalanceOf(tx.To)

	// Save updated balances to persistent storage
	bc.saveTokenBalance(tx.TokenID, tx.From, fromBalance)
	bc.saveTokenBalance(tx.TokenID, tx.To, toBalance)

	// Update cache for all users who might have these addresses
	if bc.BalanceCache != nil {
		// Invalidate cache entries for both addresses to force fresh data
		// Note: In a real system, we'd need to track which users have which addresses
		// For now, we'll update with a generic "system" user ID
		bc.BalanceCache.UpdateBalance("system", tx.From, tx.TokenID, fromBalance)
		bc.BalanceCache.UpdateBalance("system", tx.To, tx.TokenID, toBalance)
	}

	// Record token interactions in registry
	if bc.AccountRegistry != nil {
		bc.AccountRegistry.RecordTokenInteraction(tx.From, tx.TokenID, tx.ID, fromBalance > 0, fromBalance)
		bc.AccountRegistry.RecordTokenInteraction(tx.To, tx.TokenID, tx.ID, toBalance > 0, toBalance)
	}

	fmt.Printf("   ✅ Token transfer applied successfully: %d %s from %s to %s\n",
		tx.Amount, tx.TokenID, tx.From, tx.To)
	return true
}

func (bc *Blockchain) applyStakeDeposit(tx *Transaction) bool {
	token, exists := bc.TokenRegistry[tx.TokenID]
	if !exists {
		fmt.Printf("   ❌ Token %s not found\n", tx.TokenID)
		return false
	}

	// Transfer tokens to staking contract
	err := token.Transfer(tx.From, "staking_contract", tx.Amount)
	if err != nil {
		fmt.Printf("   ❌ Stake deposit failed: %v\n", err)
		return false
	}

	// Update stake ledger
	bc.StakeLedger.AddStake(tx.From, tx.Amount)

	// Get updated balances
	fromBalance, _ := token.BalanceOf(tx.From)
	stakingBalance, _ := token.BalanceOf("staking_contract")

	// Save updated balances to persistent storage
	bc.saveTokenBalance(tx.TokenID, tx.From, fromBalance)
	bc.saveTokenBalance(tx.TokenID, "staking_contract", stakingBalance)

	// Update cache
	if bc.BalanceCache != nil {
		bc.BalanceCache.UpdateBalance("system", tx.From, tx.TokenID, fromBalance)
		bc.BalanceCache.UpdateBalance("system", "staking_contract", tx.TokenID, stakingBalance)
	}

	// Record token interactions in registry
	if bc.AccountRegistry != nil {
		bc.AccountRegistry.RecordTokenInteraction(tx.From, tx.TokenID, tx.ID, fromBalance > 0, fromBalance)
		bc.AccountRegistry.RecordTokenInteraction("staking_contract", tx.TokenID, tx.ID, stakingBalance > 0, stakingBalance)
	}

	fmt.Printf("   ✅ Stake deposit applied successfully: %d %s staked by %s\n",
		tx.Amount, tx.TokenID, tx.From)
	fmt.Printf("   📊 New stake for %s: %d\n", tx.From, bc.StakeLedger.GetStake(tx.From))
	return true
}

func (bc *Blockchain) applyStakeWithdraw(tx *Transaction) bool {
	// Check if user has enough stake
	currentStake := bc.StakeLedger.GetStake(tx.From)
	if currentStake < tx.Amount {
		fmt.Printf("   ❌ Insufficient stake: has %d, trying to withdraw %d\n", currentStake, tx.Amount)
		return false
	}

	token, exists := bc.TokenRegistry[tx.TokenID]
	if !exists {
		fmt.Printf("   ❌ Token %s not found\n", tx.TokenID)
		return false
	}

	// Transfer tokens back from staking contract
	err := token.Transfer("staking_contract", tx.From, tx.Amount)
	if err != nil {
		fmt.Printf("   ❌ Stake withdrawal failed: %v\n", err)
		return false
	}

	// Update stake ledger
	bc.StakeLedger.SetStake(tx.From, currentStake-tx.Amount)

	// Get updated balances
	fromBalance, _ := token.BalanceOf(tx.From)
	stakingBalance, _ := token.BalanceOf("staking_contract")

	// Save updated balances to persistent storage
	bc.saveTokenBalance(tx.TokenID, tx.From, fromBalance)
	bc.saveTokenBalance(tx.TokenID, "staking_contract", stakingBalance)

	// Update cache
	if bc.BalanceCache != nil {
		bc.BalanceCache.UpdateBalance("system", tx.From, tx.TokenID, fromBalance)
		bc.BalanceCache.UpdateBalance("system", "staking_contract", tx.TokenID, stakingBalance)
	}

	// Record token interactions in registry
	if bc.AccountRegistry != nil {
		bc.AccountRegistry.RecordTokenInteraction(tx.From, tx.TokenID, tx.ID, fromBalance > 0, fromBalance)
		bc.AccountRegistry.RecordTokenInteraction("staking_contract", tx.TokenID, tx.ID, stakingBalance > 0, stakingBalance)
	}

	fmt.Printf("   ✅ Stake withdrawal applied successfully: %d %s withdrawn by %s\n",
		tx.Amount, tx.TokenID, tx.From)
	fmt.Printf("   📊 New stake for %s: %d\n", tx.From, bc.StakeLedger.GetStake(tx.From))
	return true
}

func (bc *Blockchain) SetBalance(addr string, balance uint64) {
	state, ok := bc.GlobalState[addr]
	if !ok {
		state = &AccountState{}
	}
	state.Balance = balance
	bc.GlobalState[addr] = state
	_ = bc.SaveAccountState(addr, state)
}

func (bc *Blockchain) SaveAccountState(addr string, state *AccountState) error {
	data, err := json.Marshal(state)
	if err != nil {
		return err
	}
	return bc.DB.Put([]byte("account:"+addr), data, nil)
}
func (bc *Blockchain) LoadAccountState(addr string) (*AccountState, error) {
	data, err := bc.DB.Get([]byte("account:"+addr), nil)
	if err != nil {
		return nil, err
	}

	var state AccountState
	err = json.Unmarshal(data, &state)
	if err != nil {
		return nil, err
	}

	return &state, nil
}

func (bc *Blockchain) loadGlobalState() {
	iter := bc.DB.NewIterator(nil, nil)
	defer iter.Release()

	for iter.Next() {
		key := string(iter.Key())
		if len(key) >= 8 && key[:8] == "account:" {
			addr := key[8:]
			var state AccountState
			err := json.Unmarshal(iter.Value(), &state)
			if err == nil {
				bc.GlobalState[addr] = &state
			}
		}
	}

	if err := iter.Error(); err != nil {
		log.Println("Error loading global state:", err)
	}
}

// loadTokenBalances loads token balances from persistent storage
func (bc *Blockchain) loadTokenBalances() {
	iter := bc.DB.NewIterator(nil, nil)
	defer iter.Release()

	loadedBalances := 0

	log.Printf("🔄 Loading token balances from persistent storage...")

	for iter.Next() {
		key := string(iter.Key())
		if len(key) >= 13 && key[:13] == "token_balance" {
			// Key format: "token_balance:SYMBOL:ADDRESS"
			keyWithoutPrefix := string(iter.Key())[14:] // Remove "token_balance:" prefix

			// Find the first colon to separate token symbol from address
			colonIndex := -1
			for i, char := range keyWithoutPrefix {
				if char == ':' {
					colonIndex = i
					break
				}
			}

			if colonIndex > 0 && colonIndex < len(keyWithoutPrefix)-1 {
				tokenSymbol := keyWithoutPrefix[:colonIndex]
				address := keyWithoutPrefix[colonIndex+1:]

				var balance uint64
				err := json.Unmarshal(iter.Value(), &balance)
				if err == nil {
					if token, exists := bc.TokenRegistry[tokenSymbol]; exists {
						token.SetBalance(address, balance)
						loadedBalances++
						log.Printf("✅ Loaded balance: %s[%s] = %d", tokenSymbol, address, balance)
					} else {
						log.Printf("⚠️ Token %s not found in registry", tokenSymbol)
					}
				} else {
					log.Printf("⚠️ Failed to unmarshal balance for %s:%s: %v", tokenSymbol, address, err)
				}
			} else {
				log.Printf("⚠️ Invalid key format: %s", key)
			}
		}
	}

	if err := iter.Error(); err != nil {
		log.Printf("❌ Error loading token balances: %v", err)
	} else {
		log.Printf("✅ Loaded %d token balances from persistent storage", loadedBalances)

		// Print current token balances for verification
		for symbol, token := range bc.TokenRegistry {
			allBalances := token.GetAllBalances()
			if len(allBalances) > 0 {
				log.Printf("📋 %s balances after loading:", symbol)
				for addr, bal := range allBalances {
					log.Printf("   %s: %d", addr, bal)
				}
			}
		}
	}
}

// saveTokenBalance saves a single token balance to persistent storage
func (bc *Blockchain) saveTokenBalance(tokenSymbol, address string, balance uint64) error {
	key := fmt.Sprintf("token_balance:%s:%s", tokenSymbol, address)
	data, err := json.Marshal(balance)
	if err != nil {
		return err
	}
	return bc.DB.Put([]byte(key), data, nil)
}

// saveAllTokenBalances saves all token balances to persistent storage
func (bc *Blockchain) saveAllTokenBalances() {
	savedCount := 0
	for symbol, token := range bc.TokenRegistry {
		balances := token.GetAllBalances()
		for address, balance := range balances {
			// Save ALL balances, including zeros for registered addresses
			err := bc.saveTokenBalance(symbol, address, balance)
			if err != nil {
				log.Printf("❌ Error saving token balance for %s:%s: %v", symbol, address, err)
			} else {
				savedCount++
				log.Printf("💾 Saved balance: %s[%s] = %d", symbol, address, balance)
			}
		}

		// Also save zero balances for addresses in the account registry
		if bc.AccountRegistry != nil {
			allAccounts := bc.AccountRegistry.GetAllAccounts()
			for address := range allAccounts {
				// Check if this address already has a balance entry
				if _, exists := balances[address]; !exists {
					// Save zero balance for this address
					err := bc.saveTokenBalance(symbol, address, 0)
					if err != nil {
						log.Printf("❌ Error saving zero balance for %s:%s: %v", symbol, address, err)
					} else {
						savedCount++
						log.Printf("💾 Saved zero balance: %s[%s] = 0", symbol, address)
					}
				}
			}
		}
	}
	log.Printf("✅ Saved %d token balances to persistent storage", savedCount)
}

// Shutdown gracefully saves all state before closing
func (bc *Blockchain) Shutdown() {
	log.Printf("🔄 Shutting down blockchain - saving all state...")

	// Save all token balances
	bc.saveAllTokenBalances()

	log.Printf("✅ Blockchain shutdown complete - all state saved")
}

// debugPrintAllBalances prints all current token balances for debugging
func (bc *Blockchain) debugPrintAllBalances() {
	fmt.Printf("\n🔍 DEBUG: Current Token Balances\n")
	fmt.Printf("================================\n")

	totalBalances := 0
	for symbol, token := range bc.TokenRegistry {
		balances := token.GetAllBalances()
		if len(balances) > 0 {
			fmt.Printf("📋 %s Token Balances:\n", symbol)
			for address, balance := range balances {
				fmt.Printf("   %s: %d\n", address, balance)
				totalBalances++
			}
		} else {
			fmt.Printf("📋 %s Token: No balances found\n", symbol)
		}
	}

	if totalBalances == 0 {
		fmt.Printf("⚠️ No token balances found in any token!\n")
	} else {
		fmt.Printf("✅ Total balance entries: %d\n", totalBalances)
	}
	fmt.Printf("================================\n\n")
}

// checkExistingBlockchain checks if there's existing blockchain data in the database
func checkExistingBlockchain(db *leveldb.DB) bool {
	// Check for existing blocks
	iter := db.NewIterator(nil, nil)
	defer iter.Release()

	for iter.Next() {
		key := string(iter.Key())
		// Look for block data or token balances
		if len(key) >= 5 && (key[:5] == "block" || key[:13] == "token_balance") {
			return true
		}
	}

	return false
}

// loadGenesisFromDB loads the genesis block from database
func loadGenesisFromDB(db *leveldb.DB) (*Block, error) {
	// Try to load block 0 (genesis)
	data, err := db.Get([]byte("block_0"), nil)
	if err != nil {
		return nil, err
	}

	var genesis Block
	err = json.Unmarshal(data, &genesis)
	if err != nil {
		return nil, err
	}

	return &genesis, nil
}

// saveGenesisBlock saves the genesis block to database
func (bc *Blockchain) saveGenesisBlock() error {
	if len(bc.Blocks) == 0 {
		return fmt.Errorf("no genesis block to save")
	}

	genesis := bc.Blocks[0]
	data, err := json.Marshal(genesis)
	if err != nil {
		return err
	}

	return bc.DB.Put([]byte("block_0"), data, nil)
}

// saveInitialTokenBalances saves initial token balances after genesis
func (bc *Blockchain) saveInitialTokenBalances() {
	// Check if we already have token balances saved (not a fresh start)
	iter := bc.DB.NewIterator(nil, nil)
	defer iter.Release()

	hasExistingBalances := false
	for iter.Next() {
		key := string(iter.Key())
		if len(key) >= 13 && key[:13] == "token_balance" {
			hasExistingBalances = true
			break
		}
	}

	// Only save if this is a fresh start
	if !hasExistingBalances {
		bc.saveAllTokenBalances()
		log.Printf("✅ Initial token balances saved to persistent storage")
	}
}

func (bc *Blockchain) ValidateTransaction(tx *Transaction) error {
	// Existing validation...

	// Token-specific validation
	if tx.Type == TokenTransfer || tx.Type == StakeDeposit || tx.Type == StakeWithdraw {
		token, exists := bc.TokenRegistry[tx.TokenID]
		if !exists {
			return errors.New("token not found")
		}

		// Check token balance
		balance, err := token.BalanceOf(tx.From)
		if err != nil {
			return err
		}

		if balance < tx.Amount {
			return errors.New("insufficient token balance")
		}
	}

	return nil
}

func (bc *Blockchain) processTransaction(tx *Transaction) error {
	switch tx.Type {
	case RegularTransfer:
		// Process regular transfer
		// ...
	case TokenTransfer:
		token, exists := bc.TokenRegistry[tx.TokenID]
		if !exists {
			return errors.New("token not found")
		}
		return token.Transfer(tx.From, tx.To, tx.Amount)
	case StakeDeposit:
		token, exists := bc.TokenRegistry[tx.TokenID]
		if !exists {
			return errors.New("token not found")
		}
		// Transfer tokens to staking contract
		if err := token.Transfer(tx.From, "staking_contract", tx.Amount); err != nil {
			return err
		}
		// Update stake ledger
		bc.StakeLedger.AddStake(tx.From, tx.Amount)
		return nil
	case StakeWithdraw:
		// Implement stake withdrawal logic
		// ...
	}
	return nil
}

// GetBlockchainInfo returns comprehensive blockchain information for UI
func (bc *Blockchain) GetBlockchainInfo() map[string]interface{} {
	bc.mu.RLock()
	defer bc.mu.RUnlock()

	// Get all account balances
	accounts := make(map[string]interface{})
	for addr, state := range bc.GlobalState {
		accounts[addr] = map[string]interface{}{
			"balance": state.Balance,
			"nonce":   state.Nonce,
		}
	}

	// Get token balances
	tokenBalances := make(map[string]map[string]uint64)
	for tokenSymbol, token := range bc.TokenRegistry {
		tokenBalances[tokenSymbol] = make(map[string]uint64)

		// Get ALL addresses that have token balances (not just GlobalState addresses)
		allAddresses := make(map[string]bool)

		// Add addresses from GlobalState
		for addr := range bc.GlobalState {
			allAddresses[addr] = true
		}

		// Add addresses that have token balances
		tokenAddresses := token.GetAllAddressesWithBalances()
		for _, addr := range tokenAddresses {
			allAddresses[addr] = true
		}

		// Add special addresses
		allAddresses["staking_contract"] = true
		allAddresses["system"] = true

		// Get balances for all known addresses
		for addr := range allAddresses {
			if balance, err := token.BalanceOf(addr); err == nil && balance > 0 {
				tokenBalances[tokenSymbol][addr] = balance
			}
		}
	}

	// Get stake information
	stakes := bc.StakeLedger.GetAllStakes()

	// Get recent blocks
	recentBlocks := make([]map[string]interface{}, 0)
	start := len(bc.Blocks) - 10
	if start < 0 {
		start = 0
	}
	for i := start; i < len(bc.Blocks); i++ {
		block := bc.Blocks[i]
		recentBlocks = append(recentBlocks, map[string]interface{}{
			"index":        block.Header.Index,
			"hash":         block.Hash,
			"previousHash": block.Header.PreviousHash,
			"timestamp":    block.Header.Timestamp,
			"validator":    block.Header.Validator,
			"txCount":      len(block.Transactions),
		})
	}

	// Calculate actual circulating supply from BHX token
	circulatingSupply := uint64(0)
	maxSupply := uint64(0)
	if bhxToken, exists := bc.TokenRegistry["BHX"]; exists {
		circulatingSupply = bhxToken.CirculatingSupply()
		maxSupply = bhxToken.MaxSupply()
	}

	return map[string]interface{}{
		"blockHeight":       len(bc.Blocks),
		"pendingTxs":        len(bc.PendingTxs),
		"totalSupply":       circulatingSupply, // Use actual circulating supply
		"maxSupply":         maxSupply,         // Show maximum supply
		"blockReward":       bc.BlockReward,
		"accounts":          accounts,
		"tokenBalances":     tokenBalances,
		"stakes":            stakes,
		"recentBlocks":      recentBlocks,
		"tokenRegistry":     bc.getTokenRegistryInfo(),
		"supplyUtilization": float64(circulatingSupply) / float64(maxSupply) * 100, // Percentage used
	}
}

func (bc *Blockchain) getTokenRegistryInfo() map[string]interface{} {
	tokens := make(map[string]interface{})
	for symbol, token := range bc.TokenRegistry {
		tokens[symbol] = map[string]interface{}{
			"name":              token.Name,
			"symbol":            token.Symbol,
			"decimals":          token.Decimals,
			"circulatingSupply": token.CirculatingSupply(),
			"maxSupply":         token.MaxSupply(),
			"utilization":       float64(token.CirculatingSupply()) / float64(token.MaxSupply()) * 100,
		}
	}
	return tokens
}

// AddTokenBalance adds tokens to an address (admin function for testing)
func (bc *Blockchain) AddTokenBalance(address, tokenSymbol string, amount uint64) error {
	bc.mu.Lock()
	defer bc.mu.Unlock()

	token, exists := bc.TokenRegistry[tokenSymbol]
	if !exists {
		return fmt.Errorf("token %s not found", tokenSymbol)
	}

	err := token.Mint(address, amount)
	if err != nil {
		return fmt.Errorf("failed to mint tokens: %v", err)
	}

	// 🔥 CRITICAL FIX: Save the balance to persistent storage!
	newBalance, _ := token.BalanceOf(address)
	err = bc.saveTokenBalance(tokenSymbol, address, newBalance)
	if err != nil {
		fmt.Printf("⚠️ Warning: Failed to save balance to database: %v\n", err)
	} else {
		fmt.Printf("💾 Balance saved to database: %s[%s] = %d\n", tokenSymbol, address, newBalance)
	}

	// Register address in account registry
	if bc.AccountRegistry != nil {
		bc.AccountRegistry.RegisterAccount(address, "admin_mint", false, "", "")
		bc.AccountRegistry.RecordTokenInteraction(address, tokenSymbol, "admin_mint", true, newBalance)
	}

	fmt.Printf("✅ Added %d %s tokens to %s (new balance: %d)\n", amount, tokenSymbol, address, newBalance)
	return nil
}

// Slashing-related validation functions
func (bc *Blockchain) validateTransactionSecurity(tx *Transaction) bool {
	// Check for malicious transaction patterns - MUCH MORE CONSERVATIVE

	// 1. Check for extremely excessive amounts (potential drain attack)
	// Increased threshold to 1 billion (1,000,000,000) to avoid false positives
	if tx.Amount > 1000000000 {
		fmt.Printf("🚨 Extremely large transaction detected: %d (threshold: 1,000,000,000)\n", tx.Amount)
		return false
	}

	// 2. Check for invalid self-transfers (but allow staking)
	if tx.From == tx.To && tx.Type != StakeDeposit && tx.Type != StakeWithdraw {
		fmt.Printf("🚨 Invalid self-transfer detected (non-staking): %s\n", tx.ID)
		return false
	}

	// 3. Check for extreme timestamp manipulation (extended window)
	currentTime := time.Now().Unix()
	if tx.Timestamp > currentTime+3600 { // 1 hour in future (was 5 minutes)
		fmt.Printf("🚨 Extreme future timestamp detected: %d vs %d (diff: %d seconds)\n",
			tx.Timestamp, currentTime, tx.Timestamp-currentTime)
		return false
	}

	// 4. Check for excessive duplicate nonces (potential replay attack)
	// Only flag if there are many duplicates, not just one or two
	if bc.isDuplicateNonce(tx) {
		fmt.Printf("🚨 Excessive nonce reuse detected (potential replay attack): %s\n", tx.ID)
		return false
	}

	// 5. Additional check: Ensure transaction has valid signature (if available)
	if tx.From == "" || tx.To == "" {
		fmt.Printf("🚨 Invalid transaction addresses: from=%s, to=%s\n", tx.From, tx.To)
		return false
	}

	return true
}

func (bc *Blockchain) detectDoubleSign(block *Block) bool {
	// Check if validator has already signed a block at this height
	for _, existingBlock := range bc.Blocks {
		if existingBlock.Header.Index == block.Header.Index &&
			existingBlock.Header.Validator == block.Header.Validator &&
			existingBlock.Hash != block.Hash {
			fmt.Printf("🚨 Double signing detected: validator %s signed multiple blocks at height %d\n",
				block.Header.Validator, block.Header.Index)
			return true
		}
	}
	return false
}

func (bc *Blockchain) isDuplicateNonce(tx *Transaction) bool {
	// Skip nonce validation for system transactions
	if tx.From == "system" || tx.From == "staking_contract" || tx.From == "burn_address" {
		return false
	}

	// Skip nonce validation for certain transaction types that don't need strict ordering
	if tx.Type == StakeDeposit || tx.Type == StakeWithdraw {
		return false
	}

	// Only check recent blocks (last 100) to avoid performance issues
	// and reduce false positives from old transactions
	startIndex := 0
	if len(bc.Blocks) > 100 {
		startIndex = len(bc.Blocks) - 100
	}

	duplicateCount := 0
	for i := startIndex; i < len(bc.Blocks); i++ {
		block := bc.Blocks[i]
		for _, existingTx := range block.Transactions {
			if existingTx.From == tx.From &&
				existingTx.Nonce == tx.Nonce &&
				existingTx.ID != tx.ID &&
				existingTx.Type == tx.Type { // Same transaction type
				duplicateCount++
			}
		}
	}

	// Only flag as duplicate if we see multiple instances
	// This reduces false positives from legitimate retries
	if duplicateCount > 2 {
		fmt.Printf("🚨 Multiple duplicate nonces detected: %d instances of nonce %d for %s\n",
			duplicateCount, tx.Nonce, tx.From)
		return true
	}

	return false
}

// Validator monitoring functions
func (bc *Blockchain) MonitorValidatorPerformance() {
	// This would run as a goroutine to monitor validator behavior
	ticker := time.NewTicker(30 * time.Second)
	defer ticker.Stop()

	for {
		select {
		case <-ticker.C:
			bc.checkValidatorDowntime()
		}
	}
}

func (bc *Blockchain) checkValidatorDowntime() {
	bc.mu.RLock()
	defer bc.mu.RUnlock()

	// Check if any validators haven't produced blocks recently
	currentTime := time.Now().Unix()
	downtimeThreshold := int64(300) // 5 minutes

	validators := bc.StakeLedger.GetAllStakes()
	for validator := range validators {
		if bc.SlashingManager.IsValidatorJailed(validator) {
			continue // Skip jailed validators
		}

		lastBlockTime := bc.getLastBlockTimeForValidator(validator)
		downtime := currentTime - lastBlockTime

		// Only report if downtime is reasonable (not years!)
		if downtime > downtimeThreshold && downtime < 86400 { // Between 5 minutes and 24 hours
			fmt.Printf("⏰ Validator %s has been down for %d seconds\n", validator, downtime)

			// Only report once per hour to avoid spam
			if bc.shouldReportDowntime(validator, downtime) {
				bc.SlashingManager.ReportViolation(validator, Downtime,
					fmt.Sprintf("Validator down for %d seconds", downtime),
					bc.GetLatestBlock().Header.Index)
			}
		}
	}
}

// Track last downtime report to avoid spam
var lastDowntimeReport = make(map[string]int64)

func (bc *Blockchain) shouldReportDowntime(validator string, downtime int64) bool {
	lastReport, exists := lastDowntimeReport[validator]
	currentTime := time.Now().Unix()

	// Report if never reported before, or if 1 hour has passed since last report
	if !exists || currentTime-lastReport > 3600 {
		lastDowntimeReport[validator] = currentTime
		return true
	}

	return false
}

func (bc *Blockchain) getLastBlockTimeForValidator(validator string) int64 {
	// Find the most recent block produced by this validator
	for i := len(bc.Blocks) - 1; i >= 0; i-- {
		if bc.Blocks[i].Header.Validator == validator {
			return bc.Blocks[i].Header.Timestamp.Unix()
		}
	}
	// If validator never produced a block, return current time minus a reasonable period
	// This prevents the massive downtime calculation error
	return time.Now().Unix() - 300 // 5 minutes ago
}<|MERGE_RESOLUTION|>--- conflicted
+++ resolved
@@ -54,9 +54,7 @@
 	MultiSigManager  interface{}
 	OTCManager       interface{} // Will be *otc.OTCManager
 	SlashingManager  *SlashingManager
-<<<<<<< HEAD
 	ValidatorFaucet  interface{} // Will be *faucet.ValidatorFaucet
-=======
 
 	// Economic system
 	RewardInflationMgr *RewardInflationManager
@@ -64,7 +62,6 @@
 	// Production-grade caching and registry
 	BalanceCache    *cache.ProductionBalanceCache
 	AccountRegistry *registry.AccountRegistry
->>>>>>> 09394b2c
 }
 
 type RealBlockchain struct {
